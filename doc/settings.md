# Traject settings

Traject settings are a flat list of key/value pairs -- a single
Hash, not nested. Keys are always strings, and dots (".") can be
used for grouping and namespacing.

Values are usually strings, but occasionally something else. String values can be easily
set via the command line.

Settings can be set in configuration files, usually like:

~~~ruby
settings do
  provide "key", "value"
end
~~~~

or on the command line: `-s key=value`.  There are also some command line shortcuts
for commonly used settings, see `traject -h`.

`provide` will only set the key if it was previously unset, so first time to set 'wins'. And command-line
settings are applied first of all. It's recommended you use `provide`.

`store` is also available, and forces setting of the new value overriding any previous value set.

## Known settings

* `debug_ascii_progress`: true/'true' to print ascii characters to STDERR indicating progress. Note,
                          yes, this is fixed to STDERR, regardless of your logging setup.
                          * `.` for every batch of records read and parsed
                          * `^` for every batch of records batched and queued for adding to solr
                                (possibly in thread pool)
                          * `%` for completing of a Solr 'add'
                          * `!` when threadpool for solr add has a full queue, so solr add is
                                going to happen in calling queue -- means solr adding can't
                                keep up with production.

* `json_writer.pretty_print`: used by the JsonWriter, if set to true, will output pretty printed json (with added whitespace) for easier human readability. Default false.

* `log.file`: filename to send logging, or 'STDOUT' or 'STDERR' for those streams. Default STDERR

* `log.error_file`: Default nil, if set then all log lines of ERROR and higher will be _additionally_
                  sent to error file named.

* `log.format`: Formatting string used by Yell logger. https://github.com/rudionrails/yell/wiki/101-formatting-log-messages

* `log.level`:  Log this level and above. Default 'info', set to eg 'debug' to get potentially more logging info,
              or 'error' to get less. https://github.com/rudionrails/yell/wiki/101-setting-the-log-level

* `log.batch_size`: If set to a number N (or string representation), will output a progress line to
   log. (by default as INFO, but see log.batch_size.severity)

* `log.batch_size.severity`: If `log.batch_size` is set, what logger severity level to log to. Default "INFO", set to "DEBUG" etc if desired.

* `marc_source.type`: default 'binary'. Can also set to 'xml' or (not yet implemented todo) 'json'. Command line shortcut `-t`

* `marcout.allow_oversized`: Used with `-x marcout` command to output marc when outputting
     as ISO 2709 binary, set to true or string "true", and the MARC::Writer will have
     allow_oversized=true set, allowing oversized records to be serialized with length
    bytes zero'd out -- technically illegal, but can be read by MARC::Reader in permissive mode.

* `output_file`: Output file to write to for operations that write to files: For instance the `marcout` command,
                 or Writer classes that write to files, like Traject::JsonWriter. Has an shortcut
                 `-o` on command line.

<<<<<<< HEAD
* `processing_thread_pool` Number of threads in the main thread pool used for processing 
   records with input rules. On JRuby or Rubinius, defaults to 1 less than the number of processors detected on your machine. On other ruby platforms, defaults to 1. Set to 0 or nil
   to disable thread pool, and do all processing in main thread. 

   Choose a pool size based on size of your machine, and complexity of your indexing rules, you
   might want to try different sizes and measure which works best for you.
   Probably no reason for it ever to be more than number of cores on indexing machine.
   
   A value greater than 1 here can sometimes still result in multi-threaded commiting to Solr, as
   processing worker threads will do their own commits to solr if the
   solrj_writer.thread_pool is full. Having a multi-threaded pool here can help even out throughput
   through Solr's pauses for committing too. 
=======
* `processing_thread_pool` Default 3. Main thread pool used for processing records with input rules. Choose a
   pool size based on size of your machine, and complexity of your indexing rules.
   Probably no reason for it ever to be more than number of cores on indexing machine.
   But this is the first thread_pool to try increasing for better performance on a multi-core machine.

   A pool here can sometimes result in multi-threaded commiting to Solr too with the
   SolrJsonWriter, as processing worker threads will do their own commits to solr if the
   solr_writer.thread_pool is full. Having a multi-threaded pool here can help even out throughput
   through Solr's pauses for committing too.
>>>>>>> 3a4febc6

* `reader_class_name`: a Traject Reader class, used by the indexer as a source of records. Default Traject::MarcReader, the pure
ruby reader. When running under JRuby, the Traject::Marc4JReader (available in the traject_marc4j_reader gem) will sometimes, but not always,
give better performance. Command-line shortcut `-r`

* `solr.url`: URL to connect to a solr instance for indexing, eg http://example.org:8983/solr . Command-line short-cut `-u`.

* `solr.version`: Set to eg "1.4.0", "4.3.0"; currently un-used, but in the future will control
  change some default settings, and/or sanity check and warn you if you're doing something
  that might not work with that version of solr. Set now for help in the future.

* `solr_writer.batch_size`: size of batches that SolrJsonWriter will send docs to Solr in. Default 100. Set to nil,
  0, or 1, and SolrJsonWriter will do one http transaction per document, no batching.

* `solr_writer.commit_on_close`: default false, set to true to have the solr writer send an explicit commit message to Solr after indexing.


* `solr_writer.thread_pool`:       Defaults to 1 (single bg thread). A thread pool is used for submitting docs
                                    to solr. Set to 0 or nil to disable threading. Set to 1,
                                    there will still be a single bg thread doing the adds.
                                    May make sense to set higher than number of cores on your
                                    indexing machine, as these threads will mostly be waiting
                                    on Solr. Speed/capacity of your solr might be more relevant.
                                    Note that processing_thread_pool threads can end up submitting
                                    to solr too, if solr_json_writer.thread_pool is full.

* `writer_class_name`: a Traject Writer class, used by indexer to send processed dictionaries off. Default Traject::SolrJsonWriter, also available Traject::JsonWriter. See Traject::Indexer for more info. Command line shortcut `-w`<|MERGE_RESOLUTION|>--- conflicted
+++ resolved
@@ -63,20 +63,6 @@
                  or Writer classes that write to files, like Traject::JsonWriter. Has an shortcut
                  `-o` on command line.
 
-<<<<<<< HEAD
-* `processing_thread_pool` Number of threads in the main thread pool used for processing 
-   records with input rules. On JRuby or Rubinius, defaults to 1 less than the number of processors detected on your machine. On other ruby platforms, defaults to 1. Set to 0 or nil
-   to disable thread pool, and do all processing in main thread. 
-
-   Choose a pool size based on size of your machine, and complexity of your indexing rules, you
-   might want to try different sizes and measure which works best for you.
-   Probably no reason for it ever to be more than number of cores on indexing machine.
-   
-   A value greater than 1 here can sometimes still result in multi-threaded commiting to Solr, as
-   processing worker threads will do their own commits to solr if the
-   solrj_writer.thread_pool is full. Having a multi-threaded pool here can help even out throughput
-   through Solr's pauses for committing too. 
-=======
 * `processing_thread_pool` Default 3. Main thread pool used for processing records with input rules. Choose a
    pool size based on size of your machine, and complexity of your indexing rules.
    Probably no reason for it ever to be more than number of cores on indexing machine.
@@ -86,7 +72,6 @@
    SolrJsonWriter, as processing worker threads will do their own commits to solr if the
    solr_writer.thread_pool is full. Having a multi-threaded pool here can help even out throughput
    through Solr's pauses for committing too.
->>>>>>> 3a4febc6
 
 * `reader_class_name`: a Traject Reader class, used by the indexer as a source of records. Default Traject::MarcReader, the pure
 ruby reader. When running under JRuby, the Traject::Marc4JReader (available in the traject_marc4j_reader gem) will sometimes, but not always,
